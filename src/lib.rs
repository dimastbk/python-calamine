use pyo3::prelude::*;

mod types;
mod utils;
use crate::types::{
    CalamineError, CalamineFormulaIterator, CalamineSheet, CalamineWorkbook, CellValue, Error,
    PasswordError, SheetMetadata, SheetTypeEnum, SheetVisibleEnum, WorkbookClosed,
    WorksheetNotFound, XmlError, ZipError,
};

#[pyfunction]
<<<<<<< HEAD
#[pyo3(signature = (path_or_filelike, read_formulas=false))]
fn load_workbook(
    py: Python,
    path_or_filelike: PyObject,
    read_formulas: bool,
) -> PyResult<CalamineWorkbook> {
    CalamineWorkbook::from_object(py, path_or_filelike, read_formulas)
=======
fn load_workbook(py: Python, path_or_filelike: Py<PyAny>) -> PyResult<CalamineWorkbook> {
    CalamineWorkbook::from_object(py, path_or_filelike)
>>>>>>> 2b381c6d
}

#[pymodule(gil_used = false)]
fn _python_calamine(py: Python, m: &Bound<'_, PyModule>) -> PyResult<()> {
    m.add_function(wrap_pyfunction!(load_workbook, m)?)?;
    m.add_class::<CalamineWorkbook>()?;
    m.add_class::<CalamineSheet>()?;
    m.add_class::<CalamineFormulaIterator>()?;
    m.add_class::<SheetMetadata>()?;
    m.add_class::<SheetTypeEnum>()?;
    m.add_class::<SheetVisibleEnum>()?;
    m.add("CalamineError", py.get_type::<CalamineError>())?;
    m.add("PasswordError", py.get_type::<PasswordError>())?;
    m.add("WorksheetNotFound", py.get_type::<WorksheetNotFound>())?;
    m.add("XmlError", py.get_type::<XmlError>())?;
    m.add("ZipError", py.get_type::<ZipError>())?;
    m.add("WorkbookClosed", py.get_type::<WorkbookClosed>())?;
    Ok(())
}<|MERGE_RESOLUTION|>--- conflicted
+++ resolved
@@ -9,18 +9,13 @@
 };
 
 #[pyfunction]
-<<<<<<< HEAD
 #[pyo3(signature = (path_or_filelike, read_formulas=false))]
 fn load_workbook(
     py: Python,
-    path_or_filelike: PyObject,
+    path_or_filelike: Py<PyAny>,
     read_formulas: bool,
 ) -> PyResult<CalamineWorkbook> {
     CalamineWorkbook::from_object(py, path_or_filelike, read_formulas)
-=======
-fn load_workbook(py: Python, path_or_filelike: Py<PyAny>) -> PyResult<CalamineWorkbook> {
-    CalamineWorkbook::from_object(py, path_or_filelike)
->>>>>>> 2b381c6d
 }
 
 #[pymodule(gil_used = false)]
